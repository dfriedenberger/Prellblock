--- conflicted
+++ resolved
@@ -21,11 +21,7 @@
 lazy_static = "1.4.0"
 log = "0.4.8"
 native-tls = { version = "0.2", optional = true, features = ["vendored"] }
-<<<<<<< HEAD
-postcard = { version = "0.5.0", git = "https://github.com/felix-gohla/postcard.git", features = ["use-std"] }
-=======
 postcard = { version = "0.5.0", git = "https://github.com/felix-gohla/postcard.git", rev = "d9bdfe2b", features = ["use-std"] }
->>>>>>> 181275de
 serde = { version = "1.0.105", features = ["derive"] }
 tokio = { version = "1.2.0", features = ["rt", "io-util", "net", "sync", "fs"] }
 tokio-native-tls = "0.3.0"
