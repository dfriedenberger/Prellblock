--- conflicted
+++ resolved
@@ -3,22 +3,14 @@
 
 //! Library Crate used for Communication between external Clients and internal RPUs.
 
-<<<<<<< HEAD
 pub mod account;
 pub mod consensus;
 
-use account::Account;
+use account::{Account, Permissions};
 use balise::define_api;
 use consensus::{Block, BlockNumber};
+use newtype_enum::newtype_enum;
 use pinxit::{PeerId, Signable, Signature, Signed};
-=======
-pub mod account_permissions;
-
-use account_permissions::Permissions;
-use balise::define_api;
-use newtype_enum::newtype_enum;
-use pinxit::{PeerId, Signable, Signed};
->>>>>>> 598f726f
 use serde::{Deserialize, Serialize};
 use std::{
     collections::HashMap,
