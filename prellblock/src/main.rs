#![warn(missing_docs, clippy::all, clippy::pedantic, clippy::nursery)]
#![allow(
    clippy::missing_errors_doc,
    clippy::similar_names,
    clippy::doc_markdown
)]

//! Bahndaten verlässlich und schnell in die Blockchain gepuffert - **Persistente Redundante Einheit für Langzeit-Logging über Blockchain**
//!
//! ## Overview
//!
//! `Prellblock` is a lightweight (private) logging blockchain, written in `Rust`, which is designed for datastorage purposes in a railway environment.
//! By using an replicate-order-validate-execute procedure it is assured, that data will be saved, even in case of a total failure of all but one redundant processing unit.
//! While working in full capactiy, data is stored and validated under byzantine fault tolerance. This project is carried out in cooperation with **Deutsche Bahn AG represented by DB Systel GmbH**.

use balise::server::TlsIdentity;
use futures::future;
<<<<<<< HEAD
#[cfg(feature = "subscriptions")]
use prellblock::subscriptions::SubscriptionManager;
=======
use pinxit::Identity;
>>>>>>> 181275de
use prellblock::{
    batcher::Batcher,
    block_storage::BlockStorage,
    consensus::Consensus,
    data_broadcaster::Broadcaster,
    data_storage::DataStorage,
    if_monitoring,
    peer::{Calculator, PeerInbox, Receiver},
    reader::Reader,
    transaction_checker::TransactionChecker,
    turi::Turi,
    world_state::WorldStateService,
    RpuPrivateConfig,
};
use prellblock_client_api::{account::AccountType, consensus::GenesisTransactions};
use std::{env, fs, io, net::ToSocketAddrs, sync::Arc};
use structopt::StructOpt;
use connection::listener::RawTcpListener;
use connection::trdp_tcp::TrdpTcpListener;

// https://crates.io/crates/structopt

#[derive(StructOpt, Debug)]
struct Opt {
    /// The path to the configuration file.
    config: String,
    /// The path to the genesis transactions file (only needed for the first start).
    genesis_transactions: Option<String>,
}

#[tokio::main]
async fn main() {
    pretty_env_logger::init();
    log::info!("Kitty =^.^=");

    let opt = Opt::from_args();
    log::debug!("Command line arguments: {:#?}", opt);

    // load and parse config
    let private_config_data = fs::read_to_string(opt.config).unwrap();
    let private_config: RpuPrivateConfig = toml::from_str(&private_config_data).unwrap();

    // load genesis block (if a path is given)
    let genesis_transactions = if let Some(genesis_transactions) = opt.genesis_transactions {
        let genesis_transactions_data = fs::read_to_string(genesis_transactions).unwrap();
        let genesis_transactions: GenesisTransactions =
            serde_yaml::from_str(&genesis_transactions_data).unwrap();
        Some(genesis_transactions)
    } else {
        None
    };

    let hex_identity =
        fs::read_to_string(&private_config.identity).expect("Could not load identity file.");
    let identity: Identity = hex_identity.parse().expect("Identity could not be loaded.");
    let peer_id = identity.id().clone();

<<<<<<< HEAD
    let block_storage = BlockStorage::new(&format!("./blocks/{}", opt.name)).unwrap();

    #[cfg(feature = "subscriptions")]
    let subscription_manager = SubscriptionManager::new(block_storage.clone()).await;

    let world_state =
        WorldStateService::from_block_storage(&block_storage, peer_accounts, peers).unwrap();
=======
    let block_storage =
        BlockStorage::new(&private_config.block_path, genesis_transactions).unwrap();
    let world_state = WorldStateService::from_block_storage(&block_storage).unwrap();
>>>>>>> 181275de

    let consensus = Consensus::new(
        identity,
        block_storage.clone(),
        world_state.clone(),
        #[cfg(feature = "subscriptions")]
        subscription_manager,
    )
    .await;

    let broadcaster = Broadcaster::new(world_state.clone());
    let broadcaster = Arc::new(broadcaster);

    let batcher = Batcher::new(broadcaster);

    let reader = Reader::new(block_storage, world_state.clone());

    // if configured correctly, the addresses for `Turi` and `PeerInbox` are in the `world_state`
    let rpu_account = world_state
        .get()
        .accounts
        .get(&peer_id)
        .expect("RPU account not found")
        .clone();

    let transaction_checker = TransactionChecker::new(world_state);

    let (turi_address, peer_address, monitoring_address) = match &rpu_account.account_type {
        AccountType::RPU {
            turi_address,
            peer_address,
            monitoring_address,
        } => (turi_address, peer_address, monitoring_address),
        _ => panic!("Given account {} is no RPU.", peer_id),
    };

    //if_monitoring!({

        use prellblock::prometheus;

        let resolved_addresses: Vec<_> = monitoring_address
        .to_socket_addrs()
        .expect("Unable to resolve turi address")
        .collect();
        let resolved_address = resolved_addresses.first().unwrap();
        let monitoring_address = *resolved_address;
        
       
        // start monitoring exporter server in a new thread.
        let monitoring_task = tokio::spawn(async move {
            // FIXME: use TLS for prometheus
            // let tls_identity = load_identity_from_env(private_config.tls_id).await.unwrap();
            prometheus::run_server(monitoring_address).await
        });
        
        
    //});
    let resolved_addresses: Vec<_> = turi_address
        .to_socket_addrs()
        .expect("Unable to resolve turi address")
        .collect();
    let resolved_address = resolved_addresses.first().unwrap();
    let turi_address = *resolved_address;

    let resolved_addresses: Vec<_> = peer_address
        .to_socket_addrs()
        .expect("Unable to resolve peer address")
        .collect();
    let resolved_address = resolved_addresses.first().unwrap();
    let peer_address = *resolved_address;

    // execute the turi in a new thread
    let turi_task = {
        let private_config = private_config.clone();
        let transaction_checker = transaction_checker.clone();

        tokio::spawn(async move {
            let tls_identity = load_identity_from_env(private_config.tls_id).await?;
            let mut listener = TrdpTcpListener::new(turi_address);
            let turi = Turi::new(tls_identity, batcher, reader, transaction_checker);
            turi.serve(&mut listener).await
        })
    };

    let data_storage = DataStorage::new(&private_config.data_path).unwrap();
    let data_storage = Arc::new(data_storage);

    let calculator = Calculator::new();
    let calculator = Arc::new(calculator.into());

    let peer_inbox = PeerInbox::new(calculator, data_storage, consensus, transaction_checker);
    let peer_inbox = Arc::new(peer_inbox);

    // execute the receiver in a new thread
    let peer_receiver_task = tokio::spawn(async move {
        let tls_identity = load_identity_from_env(private_config.tls_id).await?;
        let mut listener = TrdpTcpListener::new(peer_address);
        let receiver = Receiver::new(tls_identity, peer_inbox);
        receiver.serve(&mut listener).await
    });

    // wait for all tasks
    future::join3(
        async move {
            log::error!("Turi ended: {:?}", turi_task.await);
        },
        async move {
            log::error!("Peer recceiver ended: {:?}", peer_receiver_task.await);
        },
        async move {
            log::error!("Monitoring ended: {:?}", monitoring_task.await);
        }
    )
    .await;
    log::info!("Going to hunt some mice. I meant *NICE*. Bye.");
}

async fn load_identity_from_env(tls_identity_path: String) -> Result<TlsIdentity, io::Error> {
    let password = env::var("TLS_PASSWORD").unwrap_or_else(|_| "prellblock".to_string());
    balise::server::load_identity(tls_identity_path, &password).await
}<|MERGE_RESOLUTION|>--- conflicted
+++ resolved
@@ -15,12 +15,7 @@
 
 use balise::server::TlsIdentity;
 use futures::future;
-<<<<<<< HEAD
-#[cfg(feature = "subscriptions")]
-use prellblock::subscriptions::SubscriptionManager;
-=======
 use pinxit::Identity;
->>>>>>> 181275de
 use prellblock::{
     batcher::Batcher,
     block_storage::BlockStorage,
@@ -78,19 +73,9 @@
     let identity: Identity = hex_identity.parse().expect("Identity could not be loaded.");
     let peer_id = identity.id().clone();
 
-<<<<<<< HEAD
-    let block_storage = BlockStorage::new(&format!("./blocks/{}", opt.name)).unwrap();
-
-    #[cfg(feature = "subscriptions")]
-    let subscription_manager = SubscriptionManager::new(block_storage.clone()).await;
-
-    let world_state =
-        WorldStateService::from_block_storage(&block_storage, peer_accounts, peers).unwrap();
-=======
     let block_storage =
         BlockStorage::new(&private_config.block_path, genesis_transactions).unwrap();
     let world_state = WorldStateService::from_block_storage(&block_storage).unwrap();
->>>>>>> 181275de
 
     let consensus = Consensus::new(
         identity,
