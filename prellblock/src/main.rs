--- conflicted
+++ resolved
@@ -10,18 +10,12 @@
 //! While working in full capactiy, data is stored and validated under byzantine fault tolerance. This project is carried out in cooperation with **Deutsche Bahn AG**.
 
 use prellblock::{
-<<<<<<< HEAD
     datastorage::DataStorage,
-    peer::{message, Calculator, Receiver, Sender},
-    turi::Turi,
-};
-use serde_json::json;
-=======
     peer::{Calculator, Receiver},
     turi::Turi,
 };
 use serde::Deserialize;
->>>>>>> d4631cd7
+use serde_json::json;
 use std::{
     fs,
     net::{SocketAddr, TcpListener},
@@ -63,7 +57,6 @@
     let opt = Opt::from_args();
     log::debug!("Command line arguments: {:#?}", opt);
 
-<<<<<<< HEAD
     log::trace!("Save some data.");
     let store = DataStorage::new("./datastorage-db").unwrap();
     let peer_id = pinxit::PeerId::from_hex(
@@ -73,7 +66,6 @@
     store.write(&peer_id, "speed", &json!(1234)).unwrap();
     log::trace!("Saved some data.");
 
-=======
     // load and parse config
     let config_data = fs::read_to_string("./config/config.toml").unwrap();
     let config: Config = toml::from_str(&config_data).unwrap();
@@ -89,7 +81,6 @@
     let private_config: RpuPrivateConfig = toml::from_str(&private_config_data).unwrap();
 
     // join handles of all threads
->>>>>>> d4631cd7
     let mut thread_join_handles = Vec::new();
 
     // execute the turi in a new thread
