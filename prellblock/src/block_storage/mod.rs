//! The `BlockStorage` is a permantent storage for validated Blocks persisted on disk.

mod error;

pub use error::Error;

use crate::{
    consensus::{Block, BlockHash, BlockNumber, Body},
    if_monitoring, time,
    transaction_checker::AccountChecker,
};
use pinxit::{PeerId, Signature};
use prellblock_client_api::{
    consensus::{GenesisTransactions, LeaderTerm, SignatureList},
    Filter, Query, ReadValuesOfPeer, ReadValuesOfSeries, Span, Transaction,
};
use sled::{Config, Db, Tree};
use std::{
    collections::HashMap,
    fmt::Debug,
    ops::{Bound, RangeBounds},
    str,
    time::SystemTime,
};

const BLOCKS_TREE_NAME: &[u8] = b"blocks";
const ACCOUNTS_TREE_NAME: &[u8] = b"accounts";

if_monitoring! {
    use lazy_static::lazy_static;
    use prometheus::{register_int_gauge, register_histogram, IntGauge, Histogram};
    lazy_static! {
        static ref BLOCK_NUMBER: IntGauge = register_int_gauge!(
            "block_storage_block_number",
            "The number of blocks (=height) of the blockchain."
        )
        .unwrap();
        static ref TRANSACTIONS_IN_BLOCK_STORAGE: IntGauge = register_int_gauge!(
            "block_storage_num_txs",
            "The aggregated number of transactions in the Block Storage."
        )
        .unwrap();

        /// Measure the time a transaction takes from being created on the client until it reaches the DataStorage.
        static ref BLOCKSTORAGE_ARRIVAL_TIME: Histogram = register_histogram!(
            "blockstorage_arrival_time",
            "The time a transaction takes from being created by the client until it reaches the BlockStorage.",
            prometheus::exponential_buckets(0.05, 1.2, 35).unwrap()
        ).unwrap();

        /// Measure the size of the BlockStorage on the disk.
        static ref BLOCKSTORAGE_SIZE: IntGauge = register_int_gauge!(
            "blockstorage_size",
            "Size of the BlockStorage on the disk."
        )
        .unwrap();

    }
}

/// A `BlockStorage` provides persistent storage on disk.
///
/// Data is written to disk every 400ms.
#[derive(Debug, Clone)]
pub struct BlockStorage {
    database: Db,
    blocks: Tree,
    accounts: Tree,
}

impl BlockStorage {
    /// Create a new `BlockStorage` at path.
    pub fn new(
        path: &str,
        genesis_transactions: Option<GenesisTransactions>,
    ) -> Result<Self, Error> {
        let config = Config::default()
            .path(path)
            .cache_capacity(8_000_000)
            .flush_every_ms(Some(400))
            .snapshot_after_ops(1000000)
            .use_compression(false) // TODO: set this to `true`.
            .compression_factor(20);

        let database = config.open()?;
        let blocks = database.open_tree(BLOCKS_TREE_NAME)?;
        if_monitoring!({
            BLOCK_NUMBER.add(blocks.len() as i64);
        });
        let accounts = database.open_tree(ACCOUNTS_TREE_NAME)?;

        let block_storage = Self {
            database,
            blocks,
            accounts,
        };

        // Apply genesis block if `BlockStorage` is empty.
        if block_storage.blocks.is_empty() {
            let genesis_transactions = genesis_transactions
                .expect("No genesis transactions were given, but BlockStorage is empty.");
            let genesis_block = Block {
                body: Body {
                    leader_term: LeaderTerm::default(),
                    height: BlockNumber::default(),
                    prev_block_hash: BlockHash::default(),
                    timestamp: genesis_transactions.timestamp,
                    transactions: genesis_transactions.transactions,
                },
                signatures: SignatureList::default(),
            };
            block_storage.write_block(&genesis_block)?;
        }

        Ok(block_storage)
    }

    /// Write a value to the store.
    ///
    /// The data will be accessible by the block number?.
    pub fn write_block(&self, block: &Block) -> Result<(), Error> {
        let (last_block_hash, block_number) = if let Some(last_block) = self.read(..).next_back() {
            let last_block = last_block?;
            (last_block.hash(), last_block.body.height + 1)
        } else {
            (BlockHash::default(), BlockNumber::default())
        };

        if block.body.prev_block_hash != last_block_hash {
            return Err(Error::BlockHashDoesNotMatch);
        }

        if block.body.height != block_number {
            return Err(Error::BlockHeightDoesNotFit);
        }
        let value = postcard::to_stdvec(&block)?;
        self.blocks
            .insert(block.block_number().to_be_bytes(), value)?;
        log::trace!("Writing block #{}: {:#?}", block.block_number(), block);

        // FIXME: only when cfg feature monitoring
        let time = SystemTime::now();
        for transaction in &block.body.transactions {
            match transaction.unverified_ref() {
                Transaction::KeyValue(params) => {
                    if_monitoring! {{
                        match time.duration_since(params.timestamp) {
                            Ok(duration) => {
                                BLOCKSTORAGE_ARRIVAL_TIME.observe(duration.as_secs_f64())
                            }
                            Err(err) => {
                                log::warn!("Error calculating duration in blockstorage: {}", err)
                            }
                        }
                    }}
                    self.write_value(
                        transaction.signer(),
                        &params.key,
                        &params.value,
                        params.timestamp,
                        transaction.signature(),
                    )?;
                }
                // We don't need to do anything here. Account permissions are saved in the `WorldState`.
                Transaction::UpdateAccount(_)
                | Transaction::CreateAccount(_)
                | Transaction::DeleteAccount(_) => {}
            }
        }

        if_monitoring!({
            TRANSACTIONS_IN_BLOCK_STORAGE.add(block.body.transactions.len() as i64);
            BLOCK_NUMBER.inc();
            #[allow(clippy::cast_possible_wrap)]
            match self.database.size_on_disk() {
                Ok(size) => BLOCKSTORAGE_SIZE.set(size as i64),
                Err(err) => log::warn!("Error calculating size of blockstorage on disk: {}", err),
            }
        });

        Ok(())
    }

    /// Write the peer's id to the peer tree.
    /// Write the key to the timeseries tree of the peer.
    /// Write the transaction to the general transaction tree.
    fn write_value(
        &self,
        peer_id: &PeerId,
        key: &str,
        value: &[u8],
        timestamp: SystemTime,
        signature: &Signature,
    ) -> Result<(), Error> {
        // Add the peer to the account db.
        self.accounts.insert(peer_id.as_bytes(), &[])?;

        // Add the value name the time_series tree.
        self.database
            .open_tree(peer_id.as_bytes())?
            .insert(key, &[])?;

<<<<<<< HEAD
        // Insert value with timestamp into the time_series tree.
        let time_series_name = time_series_name(peer_id, key);
        let time = system_time_to_bytes(SystemTime::now());
        let data = postcard::to_stdvec(&(value, signature))?;
=======
        // Insert value with timestamp of receival and the client's timestamp into the time_series tree.
        let time_series_name = [peer_id.as_bytes(), key.as_bytes()].join(&0);
        let write_time = SystemTime::now();

        // Write time has to be the first one because it is used when reading.
        let time = time::system_time_to_bytes(write_time);
        let data = postcard::to_stdvec(&(value, timestamp, signature))?;
>>>>>>> 181275de
        self.database
            .open_tree(time_series_name)?
            .insert(time, data)?;

        Ok(())
    }

    /// Read a range of blocks from the store.
    pub fn read<R>(&self, range: R) -> impl DoubleEndedIterator<Item = Result<Block, Error>>
    where
        R: RangeBounds<BlockNumber> + Debug + Clone,
    {
        let range_string = if log::log_enabled!(log::Level::Trace) {
            format!("{:?}", range)
        } else {
            String::new()
        };
        self.blocks
            .range(map_range_bound(range, |v| v.to_be_bytes()))
            .values()
            .map(move |result| {
                let value = result?;
                let block = postcard::from_bytes(&value)?;
                log::trace!("Read block from range {}: {:#?}", range_string, block);
                Ok(block)
            })
    }

    /// Read transactions filtered by a `Filter` and a `Query` from `Blockstorage`.
    pub fn read_transactions(
        &self,
        account_checker: &AccountChecker,
        peer_id: &PeerId,
        filter: Filter<&str>,
        query: &Query,
    ) -> Result<ReadValuesOfPeer, Error> {
        self.database
            .open_tree(peer_id.as_bytes())?
            .range(filter)
            .keys()
            .filter_map(|key| {
                let inner = || {
                    let key = key?;
                    let key = str::from_utf8(&key).unwrap();
                    if !account_checker.is_allowed_to_read_key(peer_id, key) {
                        return Ok(None);
                    }
                    let time_series_name = time_series_name(peer_id, key);
                    let transactions = self.read_transactions_inner(&time_series_name, query)?;
                    let key = key.into();
                    Ok(Some((key, transactions)))
                };
                inner().transpose()
            })
            .collect()
    }

    /// Get only the latest transaction of a `Peer` and a namespace.
    pub fn read_last_transaction(
        &self,
        peer_id: &PeerId,
        namespace: &str,
    ) -> Result<ReadValuesOfSeries, Error> {
        let time_series_name = time_series_name(peer_id, namespace);
        let query = Query::CurrentValue;
        self.read_transactions_inner(&time_series_name, &query)
    }

    /// Get a all transactions of a `time_series`, filtered by a `Query`, in a `HashMap`.
    fn read_transactions_inner(
        &self,
        time_series_name: &[u8],
        query: &Query,
    ) -> Result<ReadValuesOfSeries, Error> {
        let mut transactions = HashMap::new();

        match query {
            // Get the latest value in this series.
            Query::CurrentValue => {
                if let Some((key, value)) = self
                    .read_time_series(time_series_name, ..)?
                    .rev()
                    .next()
                    .transpose()?
                {
                    transactions.insert(key, value);
                }
            }
            // Get all values in this series.
            Query::AllValues => {
                for result in self.read_time_series(time_series_name, ..)? {
                    let (key, value) = result?;
                    transactions.insert(key, value);
                }
            }
            // Get all values of a give `Range`.
            Query::Range { span, end, skip } => {
                let mut skip_end = 0;
                let end = match *end {
                    Span::Count(count) => {
                        skip_end = count;
                        Bound::Unbounded
                    }
                    Span::Time(time) => Bound::Excluded(time),
                    Span::Duration(duration) => Bound::Excluded(SystemTime::now() - duration),
                };

                let mut iter = self
                    .read_time_series(time_series_name, ((Bound::Unbounded), end))?
                    .rev()
                    .peekable();

                // Skip to last wanted value
                for _ in 0..skip_end {
                    iter.next().transpose()?;
                }

                let mut span = *span;
                while let Some((key, value)) = iter.next().transpose()? {
                    match &mut span {
                        Span::Count(count) => {
                            if *count == 0 {
                                break;
                            } else {
                                *count -= 1;
                            }
                        }
                        Span::Time(time) => {
                            if key < *time {
                                break;
                            }
                        }
                        Span::Duration(duration) => span = Span::Time(key - *duration),
                    }
                    transactions.insert(key, value);
                    // Skip items according to `skip`
                    if let Some(skip) = skip {
                        match skip {
                            Span::Count(count) => {
                                for _ in 0..*count {
                                    iter.next().transpose()?;
                                }
                            }
                            Span::Time(_) => {}
                            Span::Duration(duration) => {
                                let skip_to = key - *duration;
                                while let Some(Ok((key, _))) = iter.peek() {
                                    if *key < skip_to {
                                        break;
                                    }
                                    iter.next().transpose()?;
                                }
                            }
                        }
                    }
                }
            }
        }

        Ok(transactions)
    }

    // Read a timeseries from `BlockStorage` and transform the raw data into a `Transaction` tuple.
    // The first timestamp is the time, the value was stored on the RPU.
    // The second one is the timestamp given by the client.
    fn read_time_series<R>(
        &self,
        time_series_name: &[u8],
        range: R,
    ) -> Result<
        impl DoubleEndedIterator<Item = Result<(SystemTime, (Vec<u8>, SystemTime, Signature)), Error>>,
        Error,
    >
    where
        R: RangeBounds<SystemTime>,
    {
        let iter = self
            .database
            .open_tree(time_series_name)?
            .range(map_range_bound(range, |v| time::system_time_to_bytes(*v))) // RPU write time
            .map(|result| {
                let (key, value) = result?;
                let key = time::system_time_from_bytes(&key);
                let value: (Vec<u8>, SystemTime, Signature) = postcard::from_bytes(&value)?;
                Ok((key, value))
            });
        Ok(iter)
    }

    /// Remove the last block (at the end of the chain) and return it.
    pub fn pop_block(&self) -> Result<Option<Block>, Error> {
        if let Some((_, value)) = self.blocks.pop_max()? {
            let block: Block = postcard::from_bytes(&value)?;

            // update value tree
            for transaction in &block.body.transactions {
                match transaction.unverified_ref() {
                    Transaction::KeyValue(params) => {
                        let peer_id = transaction.signer();
                        let time_series_name = time_series_name(peer_id, &params.key);
                        self.database.open_tree(time_series_name)?.pop_max()?;
                    }
                    // We don't need to do anything here. Account permissions are rolled back in the `WorldState`.
                    Transaction::UpdateAccount(_)
                    | Transaction::DeleteAccount(_)
                    | Transaction::CreateAccount(_) => {}
                }
            }

            if_monitoring!({
                TRANSACTIONS_IN_BLOCK_STORAGE.sub(block.body.transactions.len() as i64);
                BLOCK_NUMBER.dec();
            });

            Ok(Some(block))
        } else {
            Ok(None)
        }
    }
}

/// Return a name for a time series as bytes.
/// Used for identifying trees while reading and writing from and to the `BlockStorage`.
fn time_series_name(peer_id: &PeerId, key: &str) -> Vec<u8> {
    [peer_id.as_bytes(), key.as_bytes()].join(&0)
}

fn map_range_bound<T, R, U>(range_bound: R, mut f: impl FnMut(&T) -> U) -> impl RangeBounds<U>
where
    R: RangeBounds<T>,
{
    (
        map_bound(range_bound.start_bound(), |v| f(v)),
        map_bound(range_bound.end_bound(), |v| f(v)),
    )
}

fn map_bound<T, U>(bound: Bound<T>, f: impl FnOnce(T) -> U) -> Bound<U> {
    match bound {
        Bound::Included(v) => Bound::Included(f(v)),
        Bound::Excluded(v) => Bound::Excluded(f(v)),
        Bound::Unbounded => Bound::Unbounded,
    }
}<|MERGE_RESOLUTION|>--- conflicted
+++ resolved
@@ -200,12 +200,6 @@
             .open_tree(peer_id.as_bytes())?
             .insert(key, &[])?;
 
-<<<<<<< HEAD
-        // Insert value with timestamp into the time_series tree.
-        let time_series_name = time_series_name(peer_id, key);
-        let time = system_time_to_bytes(SystemTime::now());
-        let data = postcard::to_stdvec(&(value, signature))?;
-=======
         // Insert value with timestamp of receival and the client's timestamp into the time_series tree.
         let time_series_name = [peer_id.as_bytes(), key.as_bytes()].join(&0);
         let write_time = SystemTime::now();
@@ -213,8 +207,7 @@
         // Write time has to be the first one because it is used when reading.
         let time = time::system_time_to_bytes(write_time);
         let data = postcard::to_stdvec(&(value, timestamp, signature))?;
->>>>>>> 181275de
-        self.database
+git        self.database
             .open_tree(time_series_name)?
             .insert(time, data)?;
 
