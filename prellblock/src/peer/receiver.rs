--- conflicted
+++ resolved
@@ -97,26 +97,10 @@
 }
 
 impl Handler<PeerMessage> for Receiver {
-<<<<<<< HEAD
     handle_fn!(self, PeerMessage, {
         Add(params) =>  Ok(self.calculator.lock().unwrap().add(params.0, params.1)),
         Sub(params) =>  Ok(self.calculator.lock().unwrap().sub(params.0, params.1)),
         Ping(_) => Ok(Pong),
-        SetValue(params) => self.handle_set_value(params),
+        Execute(params) => self.handle_execute(params),
     });
-=======
-    fn handle(&self, _addr: &SocketAddr, req: PeerMessage) -> Result<Response, BoxError> {
-        // handle the actual request
-        let res =
-            match req {
-                PeerMessage::Add(params) => params
-                    .handle(|params| Ok(self.calculator.lock().unwrap().add(params.0, params.1))),
-                PeerMessage::Sub(params) => params
-                    .handle(|params| Ok(self.calculator.lock().unwrap().sub(params.0, params.1))),
-                PeerMessage::Ping(params) => params.handle(|_| Ok(Pong)),
-                PeerMessage::Execute(params) => params.handle(|params| self.handle_execute(params)),
-            };
-        Ok(res?)
-    }
->>>>>>> 01a09f5c
 }