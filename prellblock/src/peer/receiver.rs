//! A server for communicating between RPUs.

<<<<<<< HEAD
use std::{
    env,
    net::TcpListener,
    sync::{Arc, Mutex},
};
=======
use std::net::TcpListener;
>>>>>>> 6e818f84

use super::{PeerInbox, PeerMessage};
use balise::{
    handle_fn,
    server::{Handler, Server},
    Request,
};
use std::sync::Arc;
type BoxError = Box<dyn std::error::Error + Send + Sync>;

/// A receiver (server) instance.
///
/// # Example
///
/// ```
/// use prellblock::{
///     data_storage::DataStorage,
///     peer::{Calculator, PeerInbox, Receiver},
/// };
/// use std::{net::TcpListener, sync::Arc};
///
/// let calculator = Calculator::new();
/// let calculator = Arc::new(calculator.into());
///
/// let data_storage = DataStorage::new("/tmp/some_db").unwrap();
/// let data_storage = Arc::new(data_storage);
///
/// let peer_inbox = PeerInbox::new(calculator, data_storage);
/// let peer_inbox = Arc::new(peer_inbox);
///
/// let bind_addr = "127.0.0.1:0"; // replace 0 with a real port
///
/// let listener = TcpListener::bind(bind_addr).unwrap();
/// let receiver = Receiver::new("path_to_pfx.pfx".to_string(), peer_inbox);
/// std::thread::spawn(move || {
///     receiver.serve(&listener).unwrap();
/// });
/// ```
#[derive(Clone)]
pub struct Receiver {
    tls_identity: String,
    peer_inbox: Arc<PeerInbox>,
}

impl Receiver {
    /// Create a new receiver instance.
    #[must_use]
    pub const fn new(tls_identity: String, peer_inbox: Arc<PeerInbox>) -> Self {
        Self {
            tls_identity,
            peer_inbox,
        }
    }

    /// The main server loop.
    pub fn serve(self, listener: &TcpListener) -> Result<(), BoxError> {
        let tls_identity = self.tls_identity.clone();
        let password = env::var(crate::TLS_PASSWORD_ENV)
            .unwrap_or_else(|_| crate::TLS_DEFAULT_PASSWORD.to_string());
        let server = Server::new(self, tls_identity, &password)?;
        drop(password);
        server.serve(listener)
    }
}

impl Handler<PeerMessage> for Receiver {
    handle_fn!(self, PeerMessage, {
        Add(params) =>  self.peer_inbox.handle_add(&params),
        Sub(params) =>  self.peer_inbox.handle_sub(&params),
        Ping(_) => self.peer_inbox.handle_ping(),
        Execute(params) => self.peer_inbox.handle_execute(params),
    });
}<|MERGE_RESOLUTION|>--- conflicted
+++ resolved
@@ -1,14 +1,6 @@
 //! A server for communicating between RPUs.
 
-<<<<<<< HEAD
-use std::{
-    env,
-    net::TcpListener,
-    sync::{Arc, Mutex},
-};
-=======
-use std::net::TcpListener;
->>>>>>> 6e818f84
+use std::{env, net::TcpListener, sync::Arc};
 
 use super::{PeerInbox, PeerMessage};
 use balise::{
@@ -16,7 +8,6 @@
     server::{Handler, Server},
     Request,
 };
-use std::sync::Arc;
 type BoxError = Box<dyn std::error::Error + Send + Sync>;
 
 /// A receiver (server) instance.
