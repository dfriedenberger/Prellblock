--- conflicted
+++ resolved
@@ -22,12 +22,7 @@
 pub mod data_storage;
 pub mod peer;
 pub mod reader;
-<<<<<<< HEAD
-#[cfg(feature = "subscriptions")]
-pub mod subscriptions;
-=======
 pub mod time;
->>>>>>> 181275de
 pub mod transaction_checker;
 pub mod turi;
 pub mod world_state;
